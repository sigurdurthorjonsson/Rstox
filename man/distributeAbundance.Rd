--- conflicted
+++ resolved
@@ -26,7 +26,4 @@
 impLevel = 3: imputation at survey level; no information available at lower levels, random selection within suvey
 impLevel = 99: no imputation, no biological information exists for this length group
 }
-<<<<<<< HEAD
-=======
-\keyword{internal}
->>>>>>> a4d624ec
+\keyword{internal}