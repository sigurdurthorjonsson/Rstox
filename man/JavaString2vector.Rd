--- conflicted
+++ resolved
@@ -12,7 +12,4 @@
 \description{
 When reading some data from the StoX Java memory using toString(), the resulting string is converted to a string vector by this function.
 }
-<<<<<<< HEAD
-=======
-\keyword{internal}
->>>>>>> a4d624ec
+\keyword{internal}