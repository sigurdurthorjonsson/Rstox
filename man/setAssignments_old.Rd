% Generated by roxygen2: do not edit by hand
% Please edit documentation in R/rstox_java.r
\name{setAssignments_old}
\alias{setAssignments_old}
\alias{setMeanNASCValues_old}
\title{(Internal) Set and remove assignments}
\usage{
setAssignments_old(ta_table, assignments)

setMeanNASCValues_old(mtrx, tbl)
}
\arguments{
\item{ta_table}{Table 'TRAWLASSIGNMENT' in ProcessData}

\item{assignments}{Modified trawl assignments}

\item{mtrx}{The mean NASC matrix}

\item{tbl}{The table dataframe}
}
\description{
\code{setAssignments_old} Sets assignments to the assignment table in the process data (in memory).
\code{setMeanNASCValues_old} Sets NASC or meanNASC values to the baseline data (in memory).
}
<<<<<<< HEAD
=======
\keyword{internal}
>>>>>>> a4d624ec
<|MERGE_RESOLUTION|>--- conflicted
+++ resolved
@@ -22,7 +22,4 @@
 \code{setAssignments_old} Sets assignments to the assignment table in the process data (in memory).
 \code{setMeanNASCValues_old} Sets NASC or meanNASC values to the baseline data (in memory).
 }
-<<<<<<< HEAD
-=======
-\keyword{internal}
->>>>>>> a4d624ec
+\keyword{internal}