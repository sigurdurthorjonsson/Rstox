Package: Rstox
Title: Running stox functionality independently in R
Version: 1.6.1
Authors@R: c(
  person("Arne Johannes", "Holmin", role = c("aut","cre"), email = "arnejh@imr.no"),
  person("Gjert Endre", "Dingsoer", role = "ctb"),
  person("Aasmund", "Skaalevik", role = "ctb"),
  person("Espen", "Johnsen", role = "ctb"))
Author: Arne Johannes Holmin [aut, cre],
<<<<<<< HEAD
    Gjert Endre Dingsoer [ctr],
    Aasmund Skaalevik [ctr],
    Espen Johnsen [ctr]
Maintainer: Arne Johannes Holmin <arnejh@imr.no>
Depends: R (>= 3.3.2)
Description: This package contains most of the functionality of the StoX
    software, which is used for assessment of fish and other marine resources based
    on biotic and acoustic survey and landings data, among other uses. Rstox is
    intended for further analyses of such data, facilitating iterations over an
    arbitrary number of parameter values and data sets.
BugReports: https://github.com/Rstox/Rstox/issues
License: LGPL-3
LazyData: true
RoxygenNote: 5.0.1
Imports: data.table, ggplot2, MASS, pbapply, rgdal, rgeos, rJava, sp,
        XML
NeedsCompilation: no
Packaged: 2017-06-28 10:35:17 UTC; arnejh
=======
  Edvin Fuglebakk [ctr],
  Gjert Endre Dingsoer [ctr],
  Aasmund Skaalevik [ctr],
  Espen Johnsen [ctr]
Maintainer: Arne Johannes Holmin <arnejh@imr.no>
Depends: R (>= 3.3.3)
Description: This package contains most of the functionality of the StoX software, which is used for assessment of fish and other marine resources based on biotic and acoustic survey and landings data, among other uses. Rstox is intended for further analyses of such data, facilitating iterations over an arbitrary number of parameter values and data sets.
BugReports: https://github.com/Sea2Data/Rstox/issues
License: LGPL-3
LazyData: true
RoxygenNote: 6.0.1
Imports:
		data.table,
		ggplot2,
		pbapply,
		rgdal,
		rgeos,
		rJava,
		sp,
		XML
>>>>>>> a4d624ec
<|MERGE_RESOLUTION|>--- conflicted
+++ resolved
@@ -7,26 +7,6 @@
   person("Aasmund", "Skaalevik", role = "ctb"),
   person("Espen", "Johnsen", role = "ctb"))
 Author: Arne Johannes Holmin [aut, cre],
-<<<<<<< HEAD
-    Gjert Endre Dingsoer [ctr],
-    Aasmund Skaalevik [ctr],
-    Espen Johnsen [ctr]
-Maintainer: Arne Johannes Holmin <arnejh@imr.no>
-Depends: R (>= 3.3.2)
-Description: This package contains most of the functionality of the StoX
-    software, which is used for assessment of fish and other marine resources based
-    on biotic and acoustic survey and landings data, among other uses. Rstox is
-    intended for further analyses of such data, facilitating iterations over an
-    arbitrary number of parameter values and data sets.
-BugReports: https://github.com/Rstox/Rstox/issues
-License: LGPL-3
-LazyData: true
-RoxygenNote: 5.0.1
-Imports: data.table, ggplot2, MASS, pbapply, rgdal, rgeos, rJava, sp,
-        XML
-NeedsCompilation: no
-Packaged: 2017-06-28 10:35:17 UTC; arnejh
-=======
   Edvin Fuglebakk [ctr],
   Gjert Endre Dingsoer [ctr],
   Aasmund Skaalevik [ctr],
@@ -46,5 +26,4 @@
 		rgeos,
 		rJava,
 		sp,
-		XML
->>>>>>> a4d624ec
+		XML